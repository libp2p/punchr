--- conflicted
+++ resolved
@@ -11,11 +11,7 @@
 either = "1.6.1"
 futures = "0.3"
 futures-timer = "3.0.0"
-<<<<<<< HEAD
-libp2p = { version = "0.50.0", git = "https://github.com/elenaf9/rust-libp2p", branch = "quic/draft-29", features = ["async-std", "dcutr", "dns", "identify", "noise", "relay", "ping", "quic", "tcp", "yamux", "macros", "rsa"] }
-=======
-libp2p = { version = "0.50.0", git = "https://github.com/elenaf9/rust-libp2p", rev = "fa39fc651ff49f1a173ced0c2c7cc05a57e27242", features = ["async-std", "dcutr", "dns", "identify", "noise", "relay", "ping", "quic", "tcp", "yamux", "macros"] }
->>>>>>> 5913766c
+libp2p = { version = "0.50.0", git = "https://github.com/elenaf9/rust-libp2p", rev = "fa39fc651ff49f1a173ced0c2c7cc05a57e27242", features = ["async-std", "dcutr", "dns", "identify", "noise", "relay", "ping", "quic", "tcp", "yamux", "macros", "rsa"] }
 log = "0.4"
 prost = "0.11.2"
 rand = "0.8.5"   
