--- conflicted
+++ resolved
@@ -45,6 +45,8 @@
     - [Linux](#linux)
     - [Self Compilation](#self-compilation)
   - [Rust Client](#rust-client)
+    - [Self Compilation](#self-compilation)
+    - [Arch Linux](#arch-linux)
 - [Components](#components)
   - [`honeypot`](#honeypot)
   - [`server`](#server)
@@ -91,19 +93,13 @@
 
 For the CLI version head over to the [GitHub releases page](https://github.com/dennis-tra/punchr/releases) and download the appropriate binary.
 
-<<<<<<< HEAD
 ### Self Compilation
-=======
-### Arch Linux
-
-If you are running Arch (or Manjaro), you can grab `rust-punchr` from AUR: https://aur.archlinux.org/packages/rust-punchr-bin
-
-## Self Compilation
->>>>>>> e054b328
 
 Run `make build` and find the executables in the `dist` folder. To participate in the measurement campaign you only need to pay attention to the `punchrclient` binary.
 
 ## Rust Client
+
+### Self Compilation
 
 ```
 cd rust-client
@@ -118,6 +114,10 @@
 # As an alternative via cargo
 cargo run --release
 ```
+
+### Arch Linux
+
+If you are running Arch (or Manjaro), you can grab `rust-punchr` from AUR: https://aur.archlinux.org/packages/rust-punchr-bin
 
 # Components
 
